"use client";

import { useState } from "react";
import {
  AlertCircle,
  FileText,
  MapPin,
  Truck,
  Flame,
  Shield,
  Clock,
  ChevronRight,
  Plus,
  X,
  Menu,
  BarChart3,
} from "lucide-react";
import { Badge } from "@/components/ui/badge";
import { Button } from "@/components/ui/button";
import { Input } from "@/components/ui/input";
import {
  Select,
  SelectContent,
  SelectItem,
  SelectTrigger,
  SelectValue,
<<<<<<< HEAD
} from "@/components/ui/select";
import { Separator } from "@/components/ui/separator";
import { ScrollArea } from "@/components/ui/scroll-area";
import { Progress } from "@/components/ui/progress";

import CityMap from "@/components/city-map";
import TrafficLightsMap from "@/components/traffic-lights-map";
=======
} from '@/components/ui/select'
import {Separator} from '@/components/ui/separator'
import {ScrollArea} from '@/components/ui/scroll-area'
import {Progress} from '@/components/ui/progress'
import CityMap from "@/components/city-map"
>>>>>>> af20a24d

export default function Dashboard() {
  const [selectedIncident, setSelectedIncident] = useState<string | null>(
    "INC-001"
  );
  const [sidebarOpen, setSidebarOpen] = useState(true);
  const [detailsOpen, setDetailsOpen] = useState(true);
  const [mapType, setMapType] = useState<"city" | "traffic">("city");

  const incidents = [
    {
      id: "INC-001",
      type: "Fire",
      location: "12th and Pine Street",
      status: "Active",
      vehicle: "Firetruck #103",
      time: "3 minutes ago",
      icon: <Flame className="h-4 w-4 text-red-500" />,
    },
    {
      id: "INC-002",
      type: "Medical",
      location: "Market & 4th",
      status: "En Route",
      vehicle: "Ambulance #42",
      time: "5 minutes ago",
      icon: <AlertCircle className="h-4 w-4 text-amber-500" />,
    },
    {
      id: "INC-003",
      type: "Police",
      location: "Embarcadero Center",
      status: "Arrived",
      vehicle: "Police Car #17",
      time: "12 minutes ago",
      icon: <Shield className="h-4 w-4 text-blue-500" />,
    },
  ];

  const selectedIncidentDetails = incidents.find(
    (inc) => inc.id === selectedIncident
  );

  return (
    <div className="flex h-screen flex-col bg-[#0a1420] text-gray-100">
      {/* Top Navigation */}
      <header className="border-b border-gray-800 bg-[#0a1420] px-4 py-2">
        <div className="flex items-center justify-between">
          <div className="flex items-center gap-2">
            <Button
              variant="ghost"
              size="icon"
              className="text-gray-400 hover:text-white"
              onClick={() => setSidebarOpen(!sidebarOpen)}
            >
              <Menu className="h-5 w-5" />
            </Button>
            <h1 className="text-xl font-bold text-cyan-400">Cortana</h1>
            <Badge
              variant="outline"
              className="ml-2 border-cyan-800 bg-cyan-950/50 text-cyan-400"
            >
              AI-Powered Emergency Traffic Command
            </Badge>
          </div>

          <div className="flex items-center gap-4">
            <div className="flex items-center gap-2 rounded-md bg-gray-800/50 px-3 py-1 text-xs">
              <div className="h-2 w-2 rounded-full bg-green-500" />
              <span>System Online</span>
            </div>
            <div className="flex items-center gap-2 rounded-md bg-gray-800/50 px-3 py-1 text-xs">
              <div className="h-2 w-2 rounded-full bg-green-500" />
              <span>Data Sources Connected</span>
            </div>
            <div className="flex items-center gap-2 rounded-md bg-gray-800/50 px-3 py-1 text-xs">
              <div className="h-2 w-2 rounded-full bg-green-500" />
              <span>AI Agents Active</span>
            </div>
          </div>
        </div>
      </header>

      <div className="relative flex flex-1 overflow-hidden">
        {/* Left Sidebar */}
        <div
          className={`absolute bottom-0 left-0 top-0 z-20 flex w-80 flex-col border-r border-gray-800 bg-[#0a1420] transition-transform duration-300 ${
            sidebarOpen ? "translate-x-0" : "-translate-x-full"
          }`}
        >
          <div className="flex flex-col p-4">
            <h2 className="mb-2 text-lg font-semibold text-white">
              Emergency Dispatch
            </h2>

            <div className="mb-4 space-y-3">
              <Select defaultValue="fire">
                <SelectTrigger className="border-gray-700 bg-gray-800 text-gray-200">
                  <SelectValue placeholder="Incident Type" />
                </SelectTrigger>
                <SelectContent className="border-gray-700 bg-gray-800 text-gray-200">
                  <SelectItem value="fire">Fire Emergency</SelectItem>
                  <SelectItem value="medical">Medical Emergency</SelectItem>
                  <SelectItem value="police">Police Emergency</SelectItem>
                </SelectContent>
              </Select>

              <div className="relative">
                <Input
                  placeholder="Location"
                  className="border-gray-700 bg-gray-800 pl-9 text-gray-200"
                />
                <MapPin className="absolute left-3 top-2.5 h-4 w-4 text-gray-400" />
              </div>

              <Button className="w-full bg-cyan-600 text-white hover:bg-cyan-700">
                Dispatch Emergency Response
              </Button>
            </div>

            <div className="mb-2 mt-4 flex items-center justify-between">
              <h2 className="text-lg font-semibold text-white">
                Active Incidents
              </h2>
              <Badge
                variant="outline"
                className="border-cyan-800 bg-cyan-950/50 text-cyan-400"
              >
                {incidents.length} Active
              </Badge>
            </div>

            <ScrollArea className="flex-1 pr-4">
              <div className="space-y-2">
                {incidents.map((incident) => (
                  <div
                    key={incident.id}
                    className={`cursor-pointer rounded-md border p-3 transition-colors ${
                      selectedIncident === incident.id
                        ? 'border-cyan-600 bg-cyan-950/30'
                        : 'border-gray-800 bg-gray-900/50 hover:border-gray-700'
                    }`}
                    onClick={() => {
                      setSelectedIncident(incident.id)
                      setDetailsOpen(true)
                    }}
                  >
                    <div className="flex items-center justify-between">
                      <div className="flex items-center gap-2">
                        {incident.icon}
                        <span className="font-medium">{incident.type}</span>
                      </div>
                      <Badge
                        variant={
                          incident.status === 'Active'
                            ? 'destructive'
                            : incident.status === 'En Route'
                            ? 'default'
                            : 'secondary'
                        }
                        className={
                          incident.status === 'Active'
                            ? 'bg-red-900 text-red-200'
                            : incident.status === 'En Route'
                            ? 'bg-amber-900 text-amber-200'
                            : 'bg-green-900 text-green-200'
                        }
                      >
                        {incident.status}
                      </Badge>
                    </div>
                    <div className="mt-2 text-sm text-gray-400">
                      <div className="flex items-center gap-1">
                        <MapPin className="h-3 w-3" />
                        {incident.location}
                      </div>
                      <div className="mt-1 flex items-center justify-between">
                        <div className="flex items-center gap-1">
                          <Truck className="h-3 w-3" />
                          {incident.vehicle}
                        </div>
                        <div className="flex items-center gap-1 text-xs">
                          <Clock className="h-3 w-3" />
                          {incident.time}
                        </div>
                      </div>
                    </div>
                  </div>
                ))}
              </div>
            </ScrollArea>
          </div>
        </div>

        {/* Main Map Area */}
        <main className="relative flex-1 overflow-hidden bg-[#061018]">
          <div className="absolute inset-0">
<<<<<<< HEAD

            {/* Moved Toggle to Top Center */}
            <div className="absolute top-4 left-1/2 z-30 transform -translate-x-1/2">
              <div className="inline-flex overflow-hidden rounded-md bg-cyan-200">
                {/* City Map */}
                <button
                  onClick={() => setMapType("city")}
                  className={`px-4 py-2 text-sm font-semibold focus:z-10 transition-colors ${
                    mapType === "city"
                      ? "bg-cyan-700 text-white"
                      : "text-cyan-700 hover:bg-cyan-300"
                  } rounded-l-md`}
                >
                  City Map
                </button>

                {/* Traffic Lights */}
                <button
                  onClick={() => setMapType("traffic")}
                  className={`px-4 py-2 text-sm font-semibold focus:z-10 transition-colors ${
                    mapType === "traffic"
                      ? "bg-cyan-700 text-white"
                      : "text-cyan-700 hover:bg-cyan-300"
                  } rounded-r-md`}
                >
                  Traffic Lights
                </button>
              </div>
            </div>

            {mapType === "city" ? <CityMap /> : <TrafficLightsMap />}
=======
            <CityMap />
>>>>>>> af20a24d

            {/* Map Controls Overlay */}
            <div className="absolute bottom-4 left-4 flex flex-col gap-2">
              <Button size="icon" variant="secondary" className="h-8 w-8 rounded-full bg-gray-800 text-white hover:bg-gray-700">
                <Plus className="h-4 w-4" />
              </Button>
              <Button size="icon" variant="secondary" className="h-8 w-8 rounded-full bg-gray-800 text-white hover:bg-gray-700">
                <X className="h-4 w-4" />
              </Button>
            </div>

            {/* Map Legend */}
            <div className="absolute right-4 top-4 rounded-md border border-gray-800 bg-gray-900/80 p-3 backdrop-blur-sm">
            <h3 className="mb-2 text-xs font-medium">Map Legend</h3>
              <div className="space-y-2 text-xs">
                <div className="flex items-center gap-2">
                  <div className="h-3 w-3 rounded-full bg-red-500"></div>
                  <span>Fire Emergency</span>
                </div>
                <div className="flex items-center gap-2">
                  <div className="h-3 w-3 rounded-full bg-amber-500"></div>
                  <span>Medical Emergency</span>
                </div>
                <div className="flex items-center gap-2">
                  <div className="h-3 w-3 rounded-full bg-blue-500"></div>
                  <span>Police Emergency</span>
                </div>
                <div className="flex items-center gap-2">
                  <div className="h-3 w-3 rounded-full bg-green-500"></div>
                  <span>Cleared Route</span>
                </div>
                <div className="flex items-center gap-2">
                  <div className="h-3 w-3 rounded-full bg-yellow-500"></div>
                  <span>Traffic Congestion</span>
                </div>
              </div>
            </div>
          </div>
        </main>

        {/* Right Sidebar */}
        <div
          className={`absolute bottom-0 right-0 top-0 z-20 flex w-96 flex-col border-l border-gray-800 bg-[#0a1420] transition-transform duration-300 ${
            detailsOpen && selectedIncident ? "translate-x-0" : "translate-x-full"
          }`}
        >
          {selectedIncidentDetails && (
            <>
              <div className="flex items-center justify-between border-b border-gray-800 p-4">
                <div className="flex items-center gap-2">
                  {selectedIncidentDetails.icon}
                  <h2 className="text-lg font-semibold text-white">
                    {selectedIncidentDetails.type} -{' '}
                    {selectedIncidentDetails.id}
                  </h2>
                </div>
                <Button
                  variant="ghost"
                  size="icon"
                  className="text-gray-400 hover:text-white"
                  onClick={() => setDetailsOpen(false)}
                >
                  <ChevronRight className="h-5 w-5" />
                </Button>
              </div>

              <div className="flex-1 overflow-auto p-4">
                <div className="mb-6 space-y-4">
                  <div>
                    <h3 className="mb-1 text-sm font-medium text-gray-400">
                      Location
                    </h3>
                    <p className="text-white">
                      {selectedIncidentDetails.location}
                    </p>
                  </div>

                  <div>
                    <h3 className="mb-1 text-sm font-medium text-gray-400">
                      Status
                    </h3>
                    <Badge
                      variant={
                        selectedIncidentDetails.status === 'Active'
                          ? 'destructive'
                          : selectedIncidentDetails.status === 'En Route'
                          ? 'default'
                          : 'secondary'
                      }
                      className={
                        selectedIncidentDetails.status === 'Active'
                          ? 'bg-red-900 text-red-200'
                          : selectedIncidentDetails.status === 'En Route'
                          ? 'bg-amber-900 text-amber-200'
                          : 'bg-green-900 text-green-200'
                      }
                    >
                      {selectedIncidentDetails.status}
                    </Badge>
                  </div>

                  <div>
                    <h3 className="mb-1 text-sm font-medium text-gray-400">
                      Assigned Vehicle
                    </h3>
                    <p className="text-white">
                      {selectedIncidentDetails.vehicle}
                    </p>
                  </div>

                  <div>
                    <h3 className="mb-1 text-sm font-medium text-gray-400">
                      Reported
                    </h3>
                    <p className="text-white">{selectedIncidentDetails.time}</p>
                  </div>
                </div>

                <Separator className="my-4 bg-gray-800" />

                <div className="mb-6">
                  <h3 className="mb-3 text-sm font-medium text-gray-400">
                    AI Route Information
                  </h3>

                  <div className="mb-4 rounded-md border border-gray-800 bg-gray-900/50 p-3">
                    <div className="mb-2 flex items-center justify-between">
                      <span className="text-sm">Estimated Time of Arrival</span>
                      <span className="font-medium text-cyan-400">
                        1:42 min
                      </span>
                    </div>
                    <div className="mb-2 flex items-center justify-between">
                      <span className="text-sm">Estimated Time Saved</span>
                      <span className="font-medium text-green-400">47%</span>
                    </div>
                    <div className="mb-2 flex items-center justify-between">
                      <span className="text-sm">Distance</span>
                      <span className="font-medium">0.8 miles</span>
                    </div>
                    <div className="mb-1 flex items-center justify-between">
                      <span className="text-sm">Progress</span>
                      <span className="font-medium">68%</span>
                    </div>
                    <Progress
                      value={68}
                      className="h-1 bg-gray-700"
<<<<<<< HEAD
                      // indicatorClassName="bg-cyan-500"
=======
>>>>>>> af20a24d
                    />
                  </div>
                </div>

                <div>
                  <h3 className="mb-3 text-sm font-medium text-gray-400">
                    AI Actions Log
                  </h3>

                  <div className="space-y-3">
                    <div className="rounded-md border border-gray-800 bg-gray-900/50 p-3">
                      <div className="flex items-center justify-between">
                        <span className="text-xs text-gray-400">
                          30 seconds ago
                        </span>
                      </div>
                      <p className="mt-1 text-sm">
                        Traffic light at Pine & 10th changed to green
                      </p>
                    </div>

                    <div className="rounded-md border border-gray-800 bg-gray-900/50 p-3">
                      <div className="flex items-center justify-between">
                        <span className="text-xs text-gray-400">
                          45 seconds ago
                        </span>
                      </div>
                      <p className="mt-1 text-sm">
                        Traffic light at Market & 4th changed to green
                      </p>
                    </div>

                    <div className="rounded-md border border-gray-800 bg-gray-900/50 p-3">
                      <div className="flex items-center justify-between">
                        <span className="text-xs text-gray-400">
                          1 minute ago
                        </span>
                      </div>
                      <p className="mt-1 text-sm">
                        Route recalculated due to congestion on Market St
                      </p>
                    </div>
                  </div>
                </div>
              </div>

              <div className="border-t border-gray-800 p-4">
                <Button className="w-full bg-gray-800 text-white hover:bg-gray-700">
                  <FileText className="mr-2 h-4 w-4" />
                  Generate Incident Report
                </Button>
              </div>
            </>
          )}
        </div>
      </div>

      {/* Bottom Status Bar */}
      <footer className="border-t border-gray-800 bg-[#0a1420] px-4 py-2">
        <div className="flex items-center justify-between">
          <div className="flex items-center gap-4">
            <Button
              variant="ghost"
              size="sm"
              className="text-xs text-gray-400 hover:text-white"
            >
              <FileText className="mr-1 h-3 w-3" />
              View Past Incidents
            </Button>
            <Button
              variant="ghost"
              size="sm"
              className="text-xs text-gray-400 hover:text-white"
            >
              <BarChart3 className="mr-1 h-3 w-3" />
              Analytics
            </Button>
          </div>

          <div className="text-xs text-gray-400">Last updated: Just now</div>
        </div>
      </footer>
    </div>
  );
}<|MERGE_RESOLUTION|>--- conflicted
+++ resolved
@@ -24,7 +24,6 @@
   SelectItem,
   SelectTrigger,
   SelectValue,
-<<<<<<< HEAD
 } from "@/components/ui/select";
 import { Separator } from "@/components/ui/separator";
 import { ScrollArea } from "@/components/ui/scroll-area";
@@ -32,13 +31,6 @@
 
 import CityMap from "@/components/city-map";
 import TrafficLightsMap from "@/components/traffic-lights-map";
-=======
-} from '@/components/ui/select'
-import {Separator} from '@/components/ui/separator'
-import {ScrollArea} from '@/components/ui/scroll-area'
-import {Progress} from '@/components/ui/progress'
-import CityMap from "@/components/city-map"
->>>>>>> af20a24d
 
 export default function Dashboard() {
   const [selectedIncident, setSelectedIncident] = useState<string | null>(
@@ -236,7 +228,6 @@
         {/* Main Map Area */}
         <main className="relative flex-1 overflow-hidden bg-[#061018]">
           <div className="absolute inset-0">
-<<<<<<< HEAD
 
             {/* Moved Toggle to Top Center */}
             <div className="absolute top-4 left-1/2 z-30 transform -translate-x-1/2">
@@ -268,9 +259,6 @@
             </div>
 
             {mapType === "city" ? <CityMap /> : <TrafficLightsMap />}
-=======
-            <CityMap />
->>>>>>> af20a24d
 
             {/* Map Controls Overlay */}
             <div className="absolute bottom-4 left-4 flex flex-col gap-2">
@@ -418,10 +406,6 @@
                     <Progress
                       value={68}
                       className="h-1 bg-gray-700"
-<<<<<<< HEAD
-                      // indicatorClassName="bg-cyan-500"
-=======
->>>>>>> af20a24d
                     />
                   </div>
                 </div>
